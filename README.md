--- conflicted
+++ resolved
@@ -336,17 +336,14 @@
 
 Thanks to the great efforts of [llama.cpp](https://github.com/ggerganov/llama.cpp). It is possible for everyone to run their LLaMA models on CPU by 4-bit quantization. We provide a script to convert LLaMA LoRA weights to `.pt` files. You only need to use `convert-pth-to-ggml.py` in llama.cpp to perform quantization.
 
-<<<<<<< HEAD
+### 4.4 Vocabulary List Extension
+
+Now you can train your own sentencepiece tokenizer and merge it with model's origin hf tokenizer. Check [vocab_extension](https://github.com/OptimalScale/LMFlow/blob/main/scripts/vocab_extension) for more details.
+
 ### 4.5 Position Interpolation for LLaMA Models
 Now LMFlow supports the latest Linear & NTK (Neural Kernel theory) scaling techniques for LLaMA models. Check [postion_interpolation](
 https://github.com/OptimalScale/LMFlow/blob/main/readme/Position_Interpolation.md) for more details
-=======
-### 4.4 Vocabulary List Extension
-
-Now you can train your own sentencepiece tokenizer and merge it with model's origin hf tokenizer. Check [vocab_extension](https://github.com/OptimalScale/LMFlow/blob/main/scripts/vocab_extension) for more details.
-
-
->>>>>>> a96150ab
+
 ## 5. Model Release
 
 ### 5.1 Medical Model Checkpoints
