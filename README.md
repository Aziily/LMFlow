<p align="center" width="100%">
<img src="assets/logo.png" alt="LMFlow" style="width: 100%; min-width: 300px; display: block; margin: auto; background-color: transparent;">
</p>

# LMFlow

[![Code License](https://img.shields.io/badge/Code%20License-Apache_2.0-green.svg)](https://github.com/OptimalScale/LMFlow/blob/main/LICENSE)
[![Python 3.9+](https://img.shields.io/badge/python-3.9+-blue.svg)](https://www.python.org/downloads/release/python-390/)
[![Doc](https://img.shields.io/badge/Website-Doc-ff69b4.svg)](https://optimalscale.github.io/LMFlow/)
[![Embark](https://img.shields.io/badge/discord-LMFlow-%237289da.svg?logo=discord)](https://discord.gg/srGxyazbNs)
[![WeChat badge](https://img.shields.io/badge/微信-加入-brightgreen?logo=wechat&amp)](https://i.328888.xyz/2023/04/02/iHtF23.png)
[![slack badge](https://img.shields.io/badge/Slack-join-blueviolet?logo=slack&amp)](https://join.slack.com/t/lmflow/shared_invite/zt-1s6egx12s-THlwHuCjF6~JGKmx7JoJPA)

An extensible, convenient, and efficient toolbox for finetuning large machine learning models, designed to be user-friendly, speedy and reliable, and accessible to the entire community.

Large Language Model for All. See our [vision](https://github.com/OptimalScale/LMFlow/tree/shizhe-update-readme4#vision).
共建大模型社区，让每个人都能训得起大模型。查看我们的[愿景](https://github.com/OptimalScale/LMFlow/tree/shizhe-update-readme4#vision)。

<p align="center" width="100%">
<img src="assets/features.png" alt="LMFlow-features" style="width: 100%; min-width: 300px; display: block; margin: auto;">
</p>


## Latest News
* [2023-04-02] [Web service is online!](https://lmflow.com/)
* [2023-04-01] [Release Chinese checkpoints in model zoo: Hu (湖羊), Dongshan (东山羊), and Hetian (和田羊).](https://github.com/OptimalScale/LMFlow/tree/shizhe-update-readme4#model-zoo)
* [2023-04-01] [Release English checkpoints in model zoo: LLaMA7B-medical, LLaMA13B-medical, and LLaMA33B-medical.](https://github.com/OptimalScale/LMFlow/tree/shizhe-update-readme4#model-zoo)
* [2023-03-27] [Support full tuning and lora tuning for all decoder models.](https://github.com/OptimalScale/LMFlow/tree/shizhe-update-readme4#supported-models) 
* [2023-03-27] [Tasked tuned model beats ChatGPT on medical domain](https://github.com/OptimalScale/LMFlow#model-performance)
* [2023-03-27] [Release code and checkpoints - version 0.0.1](https://optimalscale.github.io/LMFlow/)

<<<<<<< HEAD
## Demos
We provide four kinds of demos which include
- Online Service: If you don't want to run any code and just want to try our models, we deploy our instruction-tuned LLaMA-7B and LLaMA-33B for you to have a try.
- Colab Chatbot(shell): An interactive shell-based chatbot for you to easily deploy a chatbot on colab.
- Colab Chatbot(web): An interactive web-based chatbot for you to easily deploy your own chatbot on colab.
- Local Deploy: We also provide a way for you to deploy your model/chatbot locally, which means you can deploy much larger model than previous three methods if you have enough resource.
=======
## Chatbot Demos
>>>>>>> ad269538


[![Code License](https://img.shields.io/badge/Online%20Service-Web-green.svg)](https://lmflow.com)
[![colab badge](https://img.shields.io/badge/Colab-(shell)%20%20chatbot:%20gpt--neo-orange?logo=google-colab&amp)](https://colab.research.google.com/drive/1P9Hf6_mLE7WHH92pw73j9D5kz6GTdkow?usp=sharing)
[![colab badge](https://img.shields.io/badge/Colab-(web)%20%20chatbot:%20gpt--neo-blue?logo=google-colab&amp)](https://colab.research.google.com/drive/1LLtiiQO-ZIIFsTKxYzGWYX9BDRc-v8dq?usp=sharing)


### Online Service
You can directly access our webpage via the badge above and click the `Begin user LMFlow` button to start a chat with our chatbot.

### Colab chatbot(shell)
<p align="center" width="100%">
<img src="assets/colab-shell-chatbot-demo.png">
</p>
<<<<<<< HEAD
=======

> Welcome to visit our [web service](https://lmflow.com/). We deploy Hu (湖羊), and Hetian (和田羊) online for preview. Due to the high website traffic, sometimes the website may fail to respond. You can also deploy the chatbot service by yourself easily.

>>>>>>> ad269538
We provide a simple shell demo of chatbot with Google Colab's T4/P100/V100 GPU.
Notice that the provided gpt-neo-2.7b model is **a rather weak model**, which only supports English and may sometimes generate
unsatisfactory responses. To improve the performance, users can use their own
dataset to finetune and obtain a better model with LMFlow. One can also try
other available decoder-only models provided in
🤗 [huggingface](https://huggingface.co/models?pipeline_tag=text-generation&sort=downloads), by

```sh
./scripts/run_chatbot.sh {another-model-name}
```
### Colab chatbot(web)
We provide a simple web demo of chatbot with Google Colab's T4/P100/V100 GPU.
Notice that the provided gpt-neo-2.7b model is **a rather weak model**, which only supports English and may sometimes generate
unsatisfactory responses. 


### Local Deploy
If you have resources and want to deploy your own model locally. We provide you an easy way to run a flask server to launch a backend (to further provide services to other frontend) and an interactive web frontend (to let you communicate directly) by 
```sh
cd ./service
python app.py
```

## Medical Performance

|                |  PubMedQA (ID) | MedQA-USMLE (OOD) | MedMCQA (ID) |  Average |
|:---------:|:--------:|:-----------:|:-------:|:----:|
| Human (pass)   |  60.0   |     50.0    |         |      |
| Human (expert) |    78.0   |     87.0    |  90.0   | 85.0 |
|   |      |              |    |  |
|  InstructGPT 175B   |   73.2   |     46.0    |  44.0   | 54.4 |
|    ChatGPT |    63.9   |     **57.0**    |  44.7   | 55.2 |
|      LLaMA 7B   |    5.2   |     27.1    |  24.3   | 18.9 |
|      LLaMA 33B |    1.8   |     43.4    |  30.3   | 25.2 |
|   |      |             |            |    |  |
|   Task-tuned LLaMA 7B (Full) |   **75.1**   |     44.5    |  49.9   | 56.5 |
| Task-tuned LLaMA 33B (LoRA) |  74.0  |  51.3   | **50.2**|**58.5**|

The LLaMA 33B (LoRA) performance is achieved with only **~16h** finetuning on the training split of PubMedQA and MedMCQA with a single 8 \* A100 server. 
For more performance, including instruction tuning results, please refer to our [Documentation](https://optimalscale.github.io/LMFlow/).

## Model Zoo
We open-sourced the trained checkpoints to everyone for further training and inference.

| Instruct-tuned Models   |  Status | Base Model | Download | 
|----------|:-------------:|----------|:-------------:|
| Hu (湖羊) | ![completed](https://geps.dev/progress/100) | LLaMA-7B | [Google Drive](https://drive.google.com/file/d/1x5JLae3akVkfFeDhSe3TEyUbPn_GNFyb/view?usp=share_link) |
| Dongshan (东山羊) | ![completed](https://geps.dev/progress/100) | LLaMA-13B |  [Google Drive](https://drive.google.com/file/d/1m_rpe6rNpN59kWvjJ3GfKeEmS-68TRYr/view?usp=share_link) |
| Hetian (和田羊) | ![completed](https://geps.dev/progress/100) |LLaMA-33B |  [Google Drive](https://drive.google.com/file/d/1IqgqLHwNkWQ7BffheZnqD6a-8Zul1bk6/view?usp=share_link) |
| Altay (阿勒泰羊) | ![training](https://geps.dev/progress/65) | LLaMA-65B | Google Drive |
| LLaMA7B-medical | ![completed](https://geps.dev/progress/100) | LLaMA-7B | [Google Drive](https://drive.google.com/file/d/1Z44tsrRvfDFvucbNGFjHC_vbPcBvg3x-/view?usp=share_link) |
| LLaMA13B-medical | ![completed](https://geps.dev/progress/100) | LLaMA-13B |  [Google Drive](https://drive.google.com/file/d/1uoTAXTMyYQkP6N4ummx7tj-c4v1p91ap/view?usp=share_link) |
| LLaMA33B-medical | ![completed](https://geps.dev/progress/100) |LLaMA-33B |  [Google Drive](https://drive.google.com/file/d/14N9o_1pwHmVuSikQ3orMVzZDrLYJC0iM/view?usp=share_link) |
| LLaMA65B-medical | ![training](https://geps.dev/progress/90) | LLaMA-65B | Google Drive |


## Supported Pipelines

| Pipelines   |   Status |
|----------|:-------------:|
| Task Tuning |  :white_check_mark: Supported |
| Instruction Tuning |  :white_check_mark: Supported |
| Parameter-Efficient Tuning |  :white_check_mark: Supported |
| Large Model Inference |  :white_check_mark: Supported |
| Alignment Tuning |  :wrench: Developing |



## Supported Models


Seamlessly supported all the [decoder models](https://huggingface.co/models?pipeline_tag=text-generation&sort=downloads) in 🤗 huggingface. 
LLaMA, GPT2, GPT-Neo, Galactica, have been fully tested. We will support encoder models soon.



## 1.Setup
```bash
git clone https://github.com/OptimalScale/LMFlow.git
cd LMFlow
conda create -n lmflow python=3.9 -y
conda activate lmflow
conda install mpi4py
pip install -e .
```

## 2.Prepare Dataset
You can easily download the example training dataset and test dataset by running 
```bash
cd data
bash download.sh all
cd -
``` 
If you cannot access Google Drive, you can download the data by [BaiduNetDisk](https://pan.baidu.com/s/1L7AC5Oy-3YhbCp2aNX4tnQ?pwd=dm2s).

You can also use your own dataset by simply convert to the following format:
```json
{
  "type": "text2text",
  "instances": [
    {
      "input": "Question: The Transformer architecture [START_REF]",
      "output": "N/A"
    },
    ...
  ]
}
```
```json
{
  "type": "text_only",
  "instances": [
    {
      "text": "Defintion: In this task, we ask you to write an answer to a question that involves events that may be stationary (not changing over time) or transient (changing over time). For example, the sentence \"he was born in the U.S.\" contains a stationary event since it will last forever; however, \"he is hungry\" contains a transient event since it will remain true for a short period of time. Note that a lot of the questions could have more than one correct answer. We only need a single most-likely answer. Please try to keep your \"answer\" as simple as possible. Concise and simple \"answer\" is preferred over those complex and verbose ones. \n Input: Question: Sentence: It's hail crackled across the comm, and Tara spun to retake her seat at the helm. \nQuestion: Will the hail storm ever end? \n Output: NA \n\n"
    },
    ...
  ]
}
```
## 3. Run Scripts
### 3.1 Run Finetuning

You can run `scripts/run_finetune.sh` to finetune a GPT-2 base model
```sh
./scripts/run_finetune.sh
```

If you would like to provide arguments for deepspeed to reflect your machine
settings, you may pass the corresponding deepspeed arguments to the script. For
example,
```sh
./scripts/run_finetune.sh "--num_gpus=8 --master_port 10001"
```

To enable LoRA finetuning, you may refer to
```sh
./scripts/run_finetune_with_lora.sh
```
which can be run in similar manner.

For detailed configurations, one may modify these scripts directly. These
scripts actually just call python script `examples/finetune.py`, which can
be run in following manner,

```sh
deepspeed ${deepspeed_args} \
  examples/finetune.py \
    --deepspeed configs/ds_config_zero3.json \
    --bf16 \
    --run_name finetune_with_lora \
    --model_name_or_path facebook/galactica-1.3b \
    --num_train_epochs 0.01 \
    --learning_rate 2e-5 \
    --dataset_path ${dataset_path} \
    --per_device_train_batch_size 1 \
    --per_device_eval_batch_size 1 \
    --validation_split_percentage 0 \
    --logging_steps 20 \
    --block_size 512 \
    --do_train \
    --output_dir output_models/finetune \
    --overwrite_output_dir \
    --ddp_timeout 72000 \
    --save_steps 5000 \
    --dataloader_num_workers 1
```
Here we set number of epochs `--num_train_epochs` to `0.01` so that the
finetuning process can be finished quickly. If you wish to obtain a model with
better performance, feel free to adjust those hyperparameters. You may run
```python
python examples/finetune.py -h
```
to view all possible finetuning arguments. The finetuned model checkpoint will
be saved in the argument specified by `--output_dir`, which is
`output_models/finetune` in the above example.
### 3.2 Run Evaluation

One can directly run evaluation with an existing huggingface model, e.g. to run
GPT2 large, one may execute
```sh
./scripts/run_evaluation.sh
```
or run the corresponding python script
```python
CUDA_VISIBLE_DEVICES=0 \
    deepspeed examples/evaluate.py \
    --answer_type medmcqa \
    --model_name_or_path gpt2-large \
    --test_file data/MedQA-USMLE/validation/valid_1273.json \
    --deepspeed examples/ds_config.json \
```
To load the finetuned model, specify `--model_name_or_path` with the saved
model checkpoint directory path.

For LoRA finetuned models, one may refer to
```sh
./scripts/run_evaluation_with_lora.sh
```

Those scripts invoke the examples `examples/*.py` built based on our APIs. For
more API-related examples, one may refer to the methods in the unittest
`tests`.

## 4. Additional Notes
### 4.1 LLaMA Checkpoint

1. First, you need to get the access of LLaMA model from [facebookresearch/llama](https://github.com/facebookresearch/llama). Download the official checkpoints and save them into `${llama-path}`.

2. Second, convert the official checkpoints `${llama-path}` to HuggingFace supported checkpoints `${llama-hf-path}` by running

    `python ./scripts/convert_llama_weights_to_hf.py --input_dir ${llama-path} --model_size 7B --output_dir ${llama-hf-path}/llama-7b-hf`

3. Then you are good to go by setting the checkpoint path to `${llama-hf-path}/llama-7b-hf`. Enjoy it!

4. (optional) Now you have the original llama-7b-hf pretrained model. With
```sh
cd output_models && ./download.sh all && cd -
```
You can obtain the model difference finetuned by ours. By a way similar to `./scripts/run_evaluation_with_lora.sh`,
```sh
CUDA_VISIBLE_DEVICES=0 \
    deepspeed examples/evaluate.py \
    --answer_type text \
    --model_name_or_path ${llama-hf-path}/llama-7b-hf \
    --lora_model_path output_models/${llama-model-diff-path} \
    --test_file data/alpaca/test/test_252.json \
    --deepspeed examples/ds_config.json
```
You can now evaluate with the finetuned llama model.

### 4.2 DeepSpeed Config
You can config the deepspeed under configs. Details can be referred at [DeepSpeed Configuration](https://www.deepspeed.ai/docs/config-json/)

## 5. Model Release

### 5.1 Medical Model Checkpoints
You can run following script to download our medical model checkpoints :

```bash
cd output_models
bash download.sh medical_ckpt
cd -
```
You can also directly download our model via google drive link : [medical_ckpt.tar.gz](https://drive.google.com/file/d/1bnsQGNGNYchsOfiNyRAmL2fNiowbmFNw/view?usp=share_link)

### 5.2 Instruction Model Checkpoints
Similarly, you can run following script to download our instruction model checkpoints :
```bash
cd output_models
bash download.sh instruction_ckpt
cd -
```

You can also directly download our model via google drive link : [instruction_ckpt.tar.gz](https://drive.google.com/file/d/1d_ioQ-ViVweeifbsFSO4pczc3UORFHZO/view?usp=share_link)

### 5.3 Begin Reproduce

After downloading the model checkpoints. You can replace the `--lora_model_path` with `output_models/instruction_ckpt/llama7b-lora` (example for llama-7b for instruction) and replace `--model_name_or_path` with your converted llama model inside `LMFlow/scripts/run_evaluation_with_lora.sh` and run this shell script to reproduce the result.

Then you can check the model performance at our [Doc](https://optimalscale.github.io/LMFlow/).

## Documentation
Please refer to our [Documentation](https://optimalscale.github.io/LMFlow/) for more API reference and experimental results.

## Vision
Hello there! We are excited to announce the upcoming release of our code repository that includes a complete LLM training process, enabling users to quickly build their own language models and train them effectively.

Our code repository is not just a simple model; it includes the complete training workflow, model optimization, and testing tools. You can use it to build various types of language models, including conversation models, question-answering models, and text generation models, among others.

Moreover, we aim to create an open and democratic LLM sharing platform where people can share their checkpoints and experiences to collectively improve the skills of the community. We welcome anyone who is interested in LLM to participate and join us in building an open and friendly community!

Whether you are a beginner or an expert, we believe that you can benefit from this platform. Let's work together to build a vibrant and innovative LLM community!

我们很高兴地开源LMFlow代码库，其中包括了完整的大模型训练流程，能够快速、高效地训练和部署自己的语言模型。

我们的代码库不仅仅是一个简单的模型； 它包括完整的训练流程、模型权重和测试工具。 您可以使用它来构建各种类型的语言模型，包括对话模型、问答模型和文本生成模型等。

此外，我们旨在创建一个开放和民主的大模型共享平台，任何人都可以在这个平台上分享训练模型权重和经验。 我们欢迎任何对大模型感兴趣的人参与进来，与我们一起建设一个开放友好的社区！

无论您是初学者还是专家，我们相信大家都能从这个平台中获益。让我们共同努力，建立一个充满活力和创新的大模型社区！

[![Embark](https://img.shields.io/badge/discord-LMFlow-%237289da.svg?logo=discord)](https://discord.gg/srGxyazbNs)
[![WeChat badge](https://img.shields.io/badge/微信-加入-brightgreen?logo=wechat&amp)](https://i.328888.xyz/2023/04/02/iHtF23.png)
[![slack badge](https://img.shields.io/badge/Slack-join-blueviolet?logo=slack&amp)](https://join.slack.com/t/lmflow/shared_invite/zt-1s6egx12s-THlwHuCjF6~JGKmx7JoJPA)

## Disclaimer

This package aims to provide a streamlined and user-friendly pipeline for large model tuning. Its functionalities serve as a reference and are intended for use by the user. However, it is important to note that the responsibility for the preparation of the data and pretrained models lies solely with the user. This package does not guarantee the accuracy, completeness, applicability, or legality of the components from the user's preparation. Users must be aware of and assume all risks and liabilities associated with the preparation of the models and data, and obtain legal, commercial, and technical advice before utilizing this package. The pipeline shall not be held responsible for any direct, indirect, special, incidental, or consequential damages resulting from the user's improper preparation of the data and pretrained models.   

Our checkpoints, which include both English and Chinese versions, are provided solely for research purposes. The training data contained within these checkpoints includes generated results from the ChatGPT language model. We do not endorse or encourage the distribution or usage of these checkpoints for commercial purposes. Users of these checkpoints are solely responsible for ensuring that they are used correctly and appropriately.

It is also crucial to highlight that the results generated by the model are based on probabilistic models and not directly related to this pipeline. The accuracy, reliability, applicability, and legality of the results are not guaranteed by this pipeline. Therefore, users must also be aware of the risks and liabilities associated with the results and seek legal, commercial, and technical advice before relying on the model-generated outcomes. This pipeline shall not be accountable for any direct, indirect, special, incidental, or consequential damages resulting from the user's reliance on the model-generated results.

## Support

If you need any help, please submit a [Github](https://github.com/OptimalScale/LMFlow) issue.

## Contributors
<a href="https://github.com/OptimalScale/LMFlow/graphs/contributors">
  <img src="https://contrib.rocks/image?repo=OptimalScale/LMFlow" />
</a>
<|MERGE_RESOLUTION|>--- conflicted
+++ resolved
@@ -29,16 +29,14 @@
 * [2023-03-27] [Tasked tuned model beats ChatGPT on medical domain](https://github.com/OptimalScale/LMFlow#model-performance)
 * [2023-03-27] [Release code and checkpoints - version 0.0.1](https://optimalscale.github.io/LMFlow/)
 
-<<<<<<< HEAD
+
 ## Demos
 We provide four kinds of demos which include
 - Online Service: If you don't want to run any code and just want to try our models, we deploy our instruction-tuned LLaMA-7B and LLaMA-33B for you to have a try.
 - Colab Chatbot(shell): An interactive shell-based chatbot for you to easily deploy a chatbot on colab.
 - Colab Chatbot(web): An interactive web-based chatbot for you to easily deploy your own chatbot on colab.
 - Local Deploy: We also provide a way for you to deploy your model/chatbot locally, which means you can deploy much larger model than previous three methods if you have enough resource.
-=======
-## Chatbot Demos
->>>>>>> ad269538
+
 
 
 [![Code License](https://img.shields.io/badge/Online%20Service-Web-green.svg)](https://lmflow.com)
@@ -47,18 +45,14 @@
 
 
 ### Online Service
-You can directly access our webpage via the badge above and click the `Begin user LMFlow` button to start a chat with our chatbot.
+> Welcome to visit our [web service](https://lmflow.com/). We deploy Hu (湖羊), and Hetian (和田羊) online for preview. Due to the high website traffic, sometimes the website may fail to respond. You can also deploy the chatbot referto `Local Deploy`.
 
 ### Colab chatbot(shell)
 <p align="center" width="100%">
 <img src="assets/colab-shell-chatbot-demo.png">
 </p>
-<<<<<<< HEAD
-=======
-
-> Welcome to visit our [web service](https://lmflow.com/). We deploy Hu (湖羊), and Hetian (和田羊) online for preview. Due to the high website traffic, sometimes the website may fail to respond. You can also deploy the chatbot service by yourself easily.
-
->>>>>>> ad269538
+
+
 We provide a simple shell demo of chatbot with Google Colab's T4/P100/V100 GPU.
 Notice that the provided gpt-neo-2.7b model is **a rather weak model**, which only supports English and may sometimes generate
 unsatisfactory responses. To improve the performance, users can use their own
